## 20_insightv2 – Architecture de base

Plateforme modulaire pour « discuter avec les données » (chatbot, dashboard, actions).

- Frontend: React (Vite). Tout ce qui est visuel vit ici.
- Backend: Python (FastAPI), packagé avec `uv`. Toute la logique, l’accès aux données et les services.
- Data: stockage des données sources et dérivées (pas de code ici).

## Dossiers

- `frontend/` – UI React, pages, composants, services d’appel API.
- `backend/` – API FastAPI, routes -> services -> dépôts, schémas.
- `data/` – `raw/`, `processed/`, `interim/`, `vector_store/`, `models/`.

## Démarrage rapide

Script combiné (depuis la racine):

- `./start.sh <port_frontend> <port_backend>` – coupe les processus déjà liés à ces ports, synchronise les dépendances (`uv sync`, `npm install` si besoin), met à jour `frontend/.env.development` (`VITE_API_URL`), recrée systématiquement le conteneur Docker `mindsdb_container` via la commande `docker run …` (avec affichage du statut et des derniers logs), **attend que l’API HTTP de MindsDB réponde avant de poursuivre**, synchronise toutes les tables locales dans MindsDB, puis configure `ALLOWED_ORIGINS` côté backend pour accepter le port front choisi avant de lancer le backend via `uv` et le frontend Vite.
- `./start_full.sh <port_frontend> <port_backend>` – mêmes étapes que `start.sh`, mais diffuse dans ce terminal les logs temps réel du backend, du frontend et de MindsDB (préfixés pour rester lisibles).
- Exemple: `./start.sh 5173 8000` (ou `./start.sh 8080 8081` selon vos besoins).

Lancer manuellement si besoin:

Backend (depuis `backend/`):

1. Installer `uv` si nécessaire: voir https://docs.astral.sh/uv
2. Installer les deps: `uv sync`
3. Lancer: `uv run uvicorn insight_backend.main:app --reload`
4. Copier `backend/.env.example` en `backend/.env` et ajuster les variables (PostgreSQL `DATABASE_URL`, identifiants admin, LLM mode local/API, MindsDB, etc.).

Frontend (depuis `frontend/`):

1. Installer deps: `npm i` ou `pnpm i` ou `yarn`
2. Lancer: `npm run dev`

Configurer l’URL d’API côté front via `frontend/.env.development` (voir `.example`).
Lors du premier lancement, connectez-vous avec `admin / admin` (ou les valeurs `ADMIN_USERNAME` / `ADMIN_PASSWORD` définies dans le backend).

### Gestion des utilisateurs (admin)

- Une fois connecté avec le compte administrateur, l’UI affiche l’onglet **Admin** permettant de créer de nouveaux couples utilisateur/mot de passe. Les autres fonctionnalités (Chat, Dashboard) restent accessibles via la barre de navigation.
- L’endpoint backend `POST /api/v1/auth/users` (token Bearer requis) accepte `{ "username": "...", "password": "..." }` et renvoie les métadonnées de l’utilisateur créé. La réponse de connexion contient désormais `username` et `is_admin` pour que le frontend sélectionne l’onglet Admin uniquement pour l’administrateur.

## Principes d’architecture

- Routes HTTP minces -> délèguent à des services.
- Services orchestrent logique et dépôts.
- Dépôts encapsulent l’accès aux sources de données.
- Schémas (Pydantic) pour I/O propres et versionnées.
- Pas de mécanismes de secours cachés. Logs utiles uniquement.

Voir le plan d’intégration « Z »: `plan/Z/README.md` (LLM local/API et MCP).

## Arborescence (résumé)

```
backend/
  pyproject.toml
  src/insight_backend/
    main.py
    api/routes/v1/{health.py, chat.py, data.py, auth.py}
    services/{chat_service.py, data_service.py, auth_service.py}
    repositories/{data_repository.py, user_repository.py}
    schemas/{chat.py, data.py, auth.py}
    core/{config.py, logging.py, database.py, security.py}
frontend/
  package.json, vite.config.js, index.html
  src/{main.jsx, App.jsx, components/, features/, services/}
  .env.development.example
data/
  raw/, processed/, interim/, external/, vector_store/, models/
```

> Cette base est volontairement minimale et modulaire; elle n’implémente pas la logique métier.

### Mode NL→SQL (aperçu rapide)

- Activez `NL2SQL_ENABLED=true` dans `backend/.env` pour que le LLM génère du SQL exécuté sur MindsDB.
- Chaque réponse du chat affiche uniquement la synthèse finale; les requêtes SQL exécutées sont visibles dans les logs backend (`insight.services.chat`).
- Les logs backend (`insight.services.chat`) affichent la question NL→SQL et les requêtes envoyées à MindsDB.
<<<<<<< HEAD
- Le script `start.sh` pousse automatiquement `data/raw/*.csv|tsv` dans MindsDB à chaque démarrage : les logs `insight.services.mindsdb_sync` détaillent les fichiers envoyés.

### Visualisations MCP Chart

- L’interrupteur « Activer MCP Chart » du chat route désormais chaque message utilisateur vers `POST /api/v1/mcp/chart`. Le backend démarre un agent `pydantic-ai` qui prépare les données locales et pilote le serveur MCP `chart` en tool-calling natif.
- Les CSV de `data/raw/` sont accessibles via des outils internes (`load_dataset`, `aggregate_counts`) avant l’appel à l’outil MCP (`generate_*_chart`). Aucun graphique n’est pré-calculé : le résultat dépend intégralement de la consigne utilisateur.
- La réponse API contient uniquement l’URL du graphique généré (plus le titre, la description et la spec JSON fournie). Le frontend affiche l’URL et un aperçu de l’image dans le flux de conversation.
- La configuration du serveur (`VIS_REQUEST_SERVER`, `SERVICE_ID`…) reste gérée par `MCP_CONFIG_PATH` / `MCP_SERVERS_JSON`. Le serveur MCP `chart` nécessite une sortie réseau vers l’instance AntV par défaut, sauf si vous fournissez votre propre endpoint.
=======
- Les requêtes générées qualifient toujours les tables avec `files.` et réutilisent les alias déclarés pour éviter les erreurs DuckDB/MindsDB.
- Les CTE (`WITH ...`) sont maintenant reconnus par le garde-fou de préfixe afin d'éviter les faux positifs lorsque le LLM réutilise ses sous-requêtes.
- Le timeout des appels LLM se règle via `OPENAI_TIMEOUT_S` (90s par défaut) pour tolérer des latences élevées côté provider.
- Le script `start.sh` pousse automatiquement `data/raw/*.csv|tsv` dans MindsDB à chaque démarrage : les logs `insight.services.mindsdb_sync` détaillent les fichiers envoyés.
>>>>>>> 3f3314df
<|MERGE_RESOLUTION|>--- conflicted
+++ resolved
@@ -79,7 +79,9 @@
 - Activez `NL2SQL_ENABLED=true` dans `backend/.env` pour que le LLM génère du SQL exécuté sur MindsDB.
 - Chaque réponse du chat affiche uniquement la synthèse finale; les requêtes SQL exécutées sont visibles dans les logs backend (`insight.services.chat`).
 - Les logs backend (`insight.services.chat`) affichent la question NL→SQL et les requêtes envoyées à MindsDB.
-<<<<<<< HEAD
+- Les requêtes générées qualifient toujours les tables avec `files.` et réutilisent les alias déclarés pour éviter les erreurs DuckDB/MindsDB.
+- Les CTE (`WITH ...`) sont maintenant reconnus par le garde-fou de préfixe afin d'éviter les faux positifs lorsque le LLM réutilise ses sous-requêtes.
+- Le timeout des appels LLM se règle via `OPENAI_TIMEOUT_S` (90s par défaut) pour tolérer des latences élevées côté provider.
 - Le script `start.sh` pousse automatiquement `data/raw/*.csv|tsv` dans MindsDB à chaque démarrage : les logs `insight.services.mindsdb_sync` détaillent les fichiers envoyés.
 
 ### Visualisations MCP Chart
@@ -87,10 +89,4 @@
 - L’interrupteur « Activer MCP Chart » du chat route désormais chaque message utilisateur vers `POST /api/v1/mcp/chart`. Le backend démarre un agent `pydantic-ai` qui prépare les données locales et pilote le serveur MCP `chart` en tool-calling natif.
 - Les CSV de `data/raw/` sont accessibles via des outils internes (`load_dataset`, `aggregate_counts`) avant l’appel à l’outil MCP (`generate_*_chart`). Aucun graphique n’est pré-calculé : le résultat dépend intégralement de la consigne utilisateur.
 - La réponse API contient uniquement l’URL du graphique généré (plus le titre, la description et la spec JSON fournie). Le frontend affiche l’URL et un aperçu de l’image dans le flux de conversation.
-- La configuration du serveur (`VIS_REQUEST_SERVER`, `SERVICE_ID`…) reste gérée par `MCP_CONFIG_PATH` / `MCP_SERVERS_JSON`. Le serveur MCP `chart` nécessite une sortie réseau vers l’instance AntV par défaut, sauf si vous fournissez votre propre endpoint.
-=======
-- Les requêtes générées qualifient toujours les tables avec `files.` et réutilisent les alias déclarés pour éviter les erreurs DuckDB/MindsDB.
-- Les CTE (`WITH ...`) sont maintenant reconnus par le garde-fou de préfixe afin d'éviter les faux positifs lorsque le LLM réutilise ses sous-requêtes.
-- Le timeout des appels LLM se règle via `OPENAI_TIMEOUT_S` (90s par défaut) pour tolérer des latences élevées côté provider.
-- Le script `start.sh` pousse automatiquement `data/raw/*.csv|tsv` dans MindsDB à chaque démarrage : les logs `insight.services.mindsdb_sync` détaillent les fichiers envoyés.
->>>>>>> 3f3314df
+- La configuration du serveur (`VIS_REQUEST_SERVER`, `SERVICE_ID`…) reste gérée par `MCP_CONFIG_PATH` / `MCP_SERVERS_JSON`. Le serveur MCP `chart` nécessite une sortie réseau vers l’instance AntV par défaut, sauf si vous fournissez votre propre endpoint.