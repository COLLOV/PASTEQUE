## 20_insightv2 – Architecture de base

Plateforme modulaire pour « discuter avec les données » (chatbot, dashboard, actions).

- Frontend: React (Vite). Tout ce qui est visuel vit ici.
- Backend: Python (FastAPI), packagé avec `uv`. Toute la logique, l’accès aux données et les services.
- Data: stockage des données sources et dérivées (pas de code ici).

## Dossiers

- `frontend/` – UI React, pages, composants, services d’appel API.
- `backend/` – API FastAPI, routes -> services -> dépôts, schémas.
- `vis-ssr/` – serveur Express pour GPT-Vis (SSR) qui génère les visuels côté serveur.
- `data/` – `processed/`, `interim/`, `vector_store/`, `models/`.

## Démarrage rapide

Script combiné (depuis la racine):

- `./start.sh` – coupe les processus déjà liés à ces ports, synchronise les dépendances (`uv sync`, `npm install` si besoin), recrée systématiquement le conteneur `mindsdb_container` via `${CONTAINER_RUNTIME} run …` (`CONTAINER_RUNTIME` défini dans `backend/.env`, valeurs supportées : `docker` ou `podman`), attend que l’API MindsDB réponde, synchronise les tables locales, puis configure `ALLOWED_ORIGINS` côté backend avant de lancer backend, frontend et SSR. Le frontend est désormais servi en mode « preview » (build + `vite preview`) pour éviter les erreurs de type « too many files open » liées aux watchers; pas de rechargement instantané. Les hôtes/ports sont lus dans `backend/.env` (`BACKEND_DEV_URL`) et `frontend/.env.development` (`FRONTEND_DEV_URL`), tandis que `VITE_API_URL` sert de base d’appels pour le frontend. Optionnellement, `FRONTEND_URLS` peut lister plusieurs origines pour CORS (séparées par des virgules).
- Si un conteneur MindsDB portant `${MINDSDB_CONTAINER_NAME}` existe déjà et tourne, `./start.sh` le réutilise (pas de redémarrage). Sinon il le démarre; le conteneur reste actif à la fin du script (pas d’arrêt automatique).
- `./start_full.sh` – mêmes étapes que `start.sh`, mais diffuse dans ce terminal les logs temps réel du backend, du frontend et de MindsDB (préfixés pour rester lisibles).
- Exemple: définir `BACKEND_DEV_URL=http://0.0.0.0:8000`, `FRONTEND_DEV_URL=http://localhost:5173` puis lancer `./start.sh`.

Compatibilité shell:

- Les scripts `start.sh` et `start_full.sh` sont compatibles avec le Bash macOS 3.2 et `/bin/sh`. La normalisation en minuscules de `CONTAINER_RUNTIME` n'utilise plus l'expansion Bash 4 `${var,,}` mais une transformation POSIX via `tr`.

Avant le premier lancement, copier `vis-ssr/.env.ssr.example` en `vis-ssr/.env`, puis ajuster `GPT_VIS_SSR_PORT` (et éventuellement `VIS_IMAGE_DIR` / `GPT_VIS_SSR_PUBLIC_URL`). Le script refusera de démarrer si cette configuration manque, afin d’éviter les surprises en production.

Lancer manuellement si besoin:

Backend (depuis `backend/`):

1. Installer `uv` si nécessaire: voir https://docs.astral.sh/uv
2. Installer les deps: `uv sync`
3. Lancer: `uv run uvicorn insight_backend.main:app --reload`
4. Copier `backend/.env.example` en `backend/.env` et ajuster les variables (`BACKEND_DEV_URL` pour l’hôte/port d’écoute du backend, PostgreSQL `DATABASE_URL`, identifiants admin, LLM mode local/API, `CONTAINER_RUNTIME` = `docker` ou `podman` pour le lancement de MindsDB, etc.). Le fichier `backend/.env.example` est versionné : mettez-le à jour dès que vous ajoutez ou renommez une variable pour que l’équipe dispose de la configuration de référence.
5. Les chemins de données (`DATA_TABLES_DIR`, `DATA_DICTIONARY_DIR`, `MINDSDB_EMBEDDINGS_CONFIG_PATH`, etc.) sont résolus par rapport au dossier `backend/` (via `resolve_project_path`). Avec la configuration par défaut (`../data/raw`), les CSV du repo sont correctement pris en compte pour le mode tickets; pour MindsDB embeddings, pointez sur `../data/mindsdb_embeddings.yaml` si vous utilisez ce fichier.

`backend/.env` (également versionné) est désormais maintenu strictement aligné sur `backend/.env.example`. Si vous avez besoin de variantes locales, créez un fichier ignoré (ex. `backend/.env.local`) ou exportez temporairement vos variables sans modifier ceux qui servent de base commune à l’équipe.

Frontend (depuis `frontend/`):

1. Installer deps: `npm i` ou `pnpm i` ou `yarn`
2. Lancer: `npm run build && npm run preview` (recommandé pour éviter les watchers) ou `npm run dev` si vous avez besoin du HMR.

SSR GPT-Vis (depuis `vis-ssr/`):

1. Installer deps: `npm install`
2. Copier `.env.ssr.example` en `.env` et ajuster `GPT_VIS_SSR_PORT` / `VIS_IMAGE_DIR` / `GPT_VIS_SSR_PUBLIC_URL`
3. Lancer: `npm run start` (endpoint `POST /generate` + statiques `/charts/*`, PNG rendu via `@antv/gpt-vis-ssr`)
4. Ajuster l'URL du plan/Z/mcp.config.json (variable `VIS_REQUEST_SERVER`) en fonction du port `GPT_VIS_SSR_PORT` choisi. Par défaut, le SSR écoute sur `6363` (voir `vis-ssr/.env.ssr.example`) et le fichier `plan/Z/mcp.config.json` référence `http://localhost:6363/`. Si le domaine public diffère de `localhost`, renseigner `GPT_VIS_SSR_PUBLIC_URL` (URL absolue, http(s)) pour que les liens de rendu retournés par l'API SSR soient corrects.

Configurer le frontend via `frontend/.env.development` (`FRONTEND_DEV_URL`, `VITE_API_URL`, `FRONTEND_URLS` si plusieurs origines sont nécessaires).
Lors du premier lancement, connectez-vous avec `admin / admin` (ou les valeurs `ADMIN_USERNAME` / `ADMIN_PASSWORD` définies dans le backend).

### Streaming Chat

- Endpoint: `POST /api/v1/chat/stream` (SSE `text/event-stream`).
- Front: affichage en direct des tokens. Lorsqu’un mode NL→SQL est actif, la/les requêtes SQL exécutées s’affichent d’abord dans la bulle (grisé car provisoire), puis la bulle bascule automatiquement sur la réponse finale. Un lien « Afficher les détails de la requête » dans la bulle permet de revoir les SQL, les échantillons et désormais les lignes RAG récupérées (table, score, colonnes clés) pour expliquer la mise en avant.
- Backend: deux modes LLM (`LLM_MODE=local|api`) — vLLM local via `VLLM_BASE_URL`, provider externe via `OPENAI_BASE_URL` + `OPENAI_API_KEY` + `LLM_MODEL`.
- Les réponses du chat sont formatées et rendues en Markdown (titres courts, listes, tableaux, blocs de code) pour une meilleure lisibilité.
- Nouveau mode « Tickets » (bouton étincelle à côté du graphique) : injecte uniquement la description des tickets (date/id/description) dans le prompt via une plage de dates sélectionnable, sans lancer de SQL ni afficher la liste détaillée. La table source peut être choisie (sinon prise depuis la config Loop) et les garde‑fous du looper s’appliquent (`LOOP_MAX_TICKETS`, `LOOP_MAX_TICKETS_PER_CALL`, `LOOP_MAX_INPUT_CHARS`): si le volume dépasse le cap, les tickets sont chunkés puis fusionnés en « résumés de résumés ». Endpoint utilitaire: `GET /api/v1/tickets/context/metadata` pour récupérer les bornes min/max (avec `table=` optionnel).
- `LLM_MAX_TOKENS` (défaut 1024) impose le plafond `max_tokens` sur tous les appels OpenAI-compatibles (explorateur, analyste, rédaction, router, chat) pour éviter les erreurs lorsque `model_max_tokens - context_tokens` devient négatif.
- `AGENT_OUTPUT_MAX_ROWS`/`AGENT_OUTPUT_MAX_COLUMNS` (défauts 200/20) bornent le volume de lignes/colonnes envoyé par les agents NL→SQL dans les événements SSE afin d’éviter des payloads géants.
- Le mode NL→SQL enchaîne désormais les requêtes en conservant le contexte conversationnel (ex.: après « Combien de tickets en mai 2023 ? », la question « Et en juin ? » reste sur l’année 2023).
- Le mode NL→SQL est maintenant actif par défaut (plus de bouton dédié dans le chat).

#### Métadonnées de requête (API)

- `metadata.exclude_tables: string[]` — liste de tables à exclure pour la conversation en cours. Validée côté serveur (normalisation, limite de taille, filtrage sur tables connues/permises).
- `metadata.conversation_id: number` — pour rattacher le message à une conversation existante (créée automatiquement sinon).
- `metadata.save_as_default: boolean` — lorsqu’à `true`, enregistre également les exclusions comme valeur par défaut du compte utilisateur. Par défaut `false` (opt‑in) pour éviter les conditions de concurrence entre plusieurs onglets.

#### Métadonnées de streaming (SSE)

- `meta.effective_tables: string[]` — tables effectivement actives (permissions – exclusions appliquées) envoyées au début du stream pour synchroniser l’UI.

### Données utilisées — visibilité + exclusions

- UI dans le chat: bouton « Données » pour voir les tables disponibles et décocher celles à exclure (par conversation). Un bouton/checkbox « Sauvegarder comme valeur par défaut » permet d’enregistrer ces exclusions au niveau du compte (opt‑in). Les exclusions sont appliquées au prochain message.
- Backend: `GET /api/v1/data/tables` expose les tables autorisées par l’ACL; `POST /chat/stream` accepte `metadata.exclude_tables: string[]` et publie `meta.effective_tables` (tables réellement actives) pendant le streaming.
- Persistance: les exclusions sont sauvegardées par conversation (colonne JSON `conversations.settings`) et réappliquées automatiquement aux requêtes suivantes de la même conversation.
- Sécurité: pas de mécanismes de secours. Si toutes les tables sont exclues, la réponse l’indique explicitement et NL→SQL n’est pas tenté (`provider: nl2sql-acl`).
- Détails et rationales: `plan/chat-data-visibility.md`.

### Router (à chaque message)

Un routeur léger s’exécute à chaque message utilisateur pour éviter de lancer des requêtes SQL/NL→SQL lorsque le message n’est pas orienté « data ».

- Modes: `ROUTER_MODE=rule|local|api|false` (voir `backend/.env.example`).
  - `false` désactive complètement le routeur (aucun blocage).
- Politique par défaut plus permissive: questions, indices temporels (mois/années) ou chiffres déclenchent le mode data même avec une salutation.
- Exemple de blocage: « Ce n'est pas une question pour passer de la data à l'action » (banalités très courtes uniquement).

### Historique des conversations (branche `feature/historique`)

- Persistance côté backend des conversations, messages et événements (`conversations`, `conversation_messages`, `conversation_events`).
- SSE `meta` inclut `conversation_id` pour qu’un premier message crée la conversation automatiquement.
- Endpoints: `GET /api/v1/conversations`, `GET /api/v1/conversations/{id}`, `POST /api/v1/conversations`.
- UI (header): « Historique » pour lister/ouvrir une discussion passée, « Chat » pour démarrer une nouvelle session (`?new=1`).

### Gestion des utilisateurs (admin)

- Une fois connecté avec le compte administrateur, l’UI affiche l’onglet **Admin** permettant de créer de nouveaux couples utilisateur/mot de passe. L’interface a été simplifiée: **Chat**, **Explorer**, **Radar**, **Graph**, **Historique** et **Admin** sont accessibles via des boutons dans le header (top bar). La barre de navigation secondaire a été supprimée pour éviter les doublons.
- L’espace admin est découpé en onglets (Statistiques, Dictionnaire, Radar, Utilisateurs, Feedback). L’ancien chemin `/feedback` redirige vers l’onglet Feedback pour centraliser la revue des avis.
- Tout nouvel utilisateur (y compris l’administrateur initial) doit définir un mot de passe définitif lors de sa première connexion. Le backend retourne un code `PASSWORD_RESET_REQUIRED` si un utilisateur tente de se connecter avec son mot de passe provisoire: le frontend affiche alors un formulaire dédié qui impose la saisie du nouveau mot de passe deux fois avant de poursuivre.
- L’endpoint backend `POST /api/v1/auth/users` (token Bearer requis) accepte `{ "username": "...", "password": "..." }` et renvoie les métadonnées de l’utilisateur créé. La réponse de connexion contient désormais `username` et `is_admin` pour que le frontend sélectionne l’onglet Admin uniquement pour l’administrateur.
- L’API `POST /api/v1/auth/reset-password` (sans jeton) attend `{ username, current_password, new_password, confirm_password }`. En cas de succès elle renvoie `204` ; le frontend relance automatiquement la connexion avec le nouveau secret.
- `GET /api/v1/auth/users` expose désormais un champ `is_admin` par utilisateur : l’interface s’en sert pour signaler l’administrateur réel et bloque toute modification de ses autorisations dans la matrice.
- `GET /api/v1/admin/stats` (admin uniquement) fournit les compteurs globaux (utilisateurs, conversations, messages, graphiques) ainsi que les mêmes métriques par utilisateur et l’activité des 7 derniers jours. Le panneau admin React affiche ces statistiques dans un tableau dédié avec un bouton d’actualisation.
- `DELETE /api/v1/auth/users/{username}` (token Bearer requis, admin uniquement) supprime un utilisateur non‑admin ainsi que ses conversations, graphiques et droits associés (cascade). Opération irréversible. Codes d’erreur possibles: `400` (tentative de suppression de l’admin), `404` (utilisateur introuvable), `403` (appelant non‑admin).
- `POST /api/v1/auth/users/{username}/reset-password` (admin uniquement) génère un mot de passe temporaire et force l’utilisateur à le changer lors de la prochaine connexion (`must_reset_password=true`). Le mot de passe généré est renvoyé dans la réponse et n’est pas journalisé côté serveur.
- Les tokens d’authentification expirent désormais au bout de 4 heures. Si un token devient invalide, le frontend purge la session et redirige automatiquement vers la page de connexion pour éviter les erreurs silencieuses côté utilisateur.
- Le panneau admin inclut maintenant une matrice des droits sur les tables CSV/TSV présentes dans le répertoire de tables configuré (`DATA_TABLES_DIR`, par défaut `data/`). Chaque case permet d’autoriser ou de retirer l’accès par utilisateur; l’administrateur conserve un accès complet par défaut.
- Les droits sont stockés dans la table Postgres `user_table_permissions`. Les API `GET /api/v1/auth/users` (inventaire des tables + droits) et `PUT /api/v1/auth/users/{username}/table-permissions` (mise à jour atomique) pilotent ces ACL.
- Le backend applique ces restrictions pour les listings/ schémas (`GET /api/v1/data/...`) ainsi que pour le NL→SQL et les graphiques via `/api/v1/chat/*`: un utilisateur ne voit ni n’utilise de table qui ne lui a pas été accordée.
- Les administrateurs peuvent créer/éditer/supprimer les dictionnaires de données directement depuis l’onglet **Admin** → carte « Dictionnaire de données ». Les fichiers YAML sont persistés dans `DATA_DICTIONARY_DIR` (par défaut `data/dictionary`). API: `GET /api/v1/dictionary` (liste), `GET/PUT /api/v1/dictionary/{table}` (lecture/écriture), `DELETE /api/v1/dictionary/{table}` (suppression). Les colonnes sont validées contre le schéma réel, sans mécanismes de secours.

### Explorer (vision globale des sources)

- L’onglet/page Explorer est désactivé dans la navigation (route retirée) pour alléger l’UI; utiliser l’Explorer (camembert Category/Sub Category) et le Chat pour les parcours principaux.
- API : `GET /api/v1/data/overview` agrège, pour chaque table autorisée, le volume total et les statistiques de toutes les colonnes détectées (avec inférence des dates), en respectant les ACL `user_table_permissions`.
- Admin : les colonnes Date / Category / Sub Category sont configurables par table (persistées via `/data/overview/{source}/column-roles`) et pilotent les filtres date, la répartition Category/Sub Category et l’aperçu.
- Visualisations Chart.js (lignes + barres) avec palette colorée pour timelines et répartitions des valeurs à partir des colonnes détectées automatiquement.
- Le jeu `tickets_jira` inclut désormais les colonnes `Category` et `Sub Category` (classification ITSM) pour alimenter la répartition affichée dans l’Explorer et les filtres associés.
- Usage : vérifier la santé et la couverture des jeux de données avant d’ouvrir un chat ou de générer des graphiques.

### Explorer (navigation Category/Sub Category)

- Onglet « Explorer » dans le header pour explorer les données par paires `Category` / `Sub Category` quand ces colonnes existent.
- Les colonnes Date / Category / Sub Category sont configurables par l’admin (Explorer) et persistées via `/api/v1/data/overview/{source}/column-roles`.
- Chaque source affichant ces colonnes est listée avec ses catégories et sous-catégories cliquables : un clic déclenche un aperçu (`/api/v1/data/explore/{source}`) limité à 25 lignes, avec le volume total de lignes correspondantes.
- Si une source ne possède pas les deux colonnes, la vue l’ignore et affiche un message explicite plutôt que de masquer l’erreur.
- Les aperçus sont paginés (25 lignes/page) avec navigation précédente/suivante et un tri par colonne `date` (desc/asc) quand la colonne est présente.
- Un range slider « date » global (tout en haut) filtre les données et l’aperçu d’un seul coup : la plage sélectionnée est appliquée côté backend (`/data/overview` + `/data/explore`) pour recalculer les volumes, avec un rail unique qui met en évidence la plage choisie.
- Chaque source inclut désormais un camembert Category/Sub Category (Chart.js) cliquable qui déclenche l’aperçu, se recalcule automatiquement quand le filtre date est appliqué et permet un drill-down : clic catégorie → camembert des sous-catégories + mise à jour immédiate de la table sur la sous-catégorie dominante, clic sous-catégorie → ouverture de l’aperçu (bouton retour pour remonter).
- Les tuiles de synthèse (sources/couples/sélection) ont été retirées de l’Explorer pour alléger l’interface et concentrer l’espace sur l’aperçu et les listes cliquables.
- Les catégories sont maintenant sélectionnables via un dropdown, avec un filtre texte pour cibler les sous-catégories affichées dans une liste scrollable.

### Radar – résumés journaliers/hebdo/mensuels

<<<<<<< HEAD
- Bouton « Loop » dans le header: affiche les résumés hebdomadaires et mensuels générés par l’agent `looper` (problèmes majeurs + plan d’action, réponses longues autorisées).
- Panneau Admin → section « Loop »: choisir la table source et les colonnes texte/date des tickets, enregistrer, puis relancer la génération (`POST /api/v1/loop/regenerate`). Résultats persistés et visibles pour tous via `GET /api/v1/loop/overview`.
- Panneau Admin → section « Contexte tickets (chat) »: choisir la colonne date utilisée par le mode tickets du chat (réutilise les column‑roles de l’Explorer pour rester cohérent avec les catégories).
- L’agent suit `LLM_MODE` (local vLLM ou API OpenAI‑compatible) et peut être borné via `AGENT_MAX_REQUESTS` (clé `looper`). Les garde‑fous de contexte sont décrits dans `backend/README.md` (`LOOP_MAX_TICKETS`, `LOOP_TICKET_TEXT_MAX_CHARS`, `LOOP_MAX_WEEKS/MONTHS` par défaut à 1, `LOOP_MAX_TICKETS_PER_CALL`, `LOOP_MAX_INPUT_CHARS`, etc.).
=======
- Bouton « Radar » dans le header: affiche les résumés journaliers (mention explicite lorsqu’aucun ticket n’est enregistré ce jour), hebdomadaires et mensuels générés par l’agent `looper`. Les tables visibles sont filtrées selon les droits `user_table_permissions`.
- Panneau Admin → section « Radar »: configurer plusieurs tables (colonnes texte/date), puis relancer la génération pour une table donnée ou pour toutes (`POST /api/v1/loop/regenerate?table_name=...`). Résultats persistés et visibles via `GET /api/v1/loop/overview`.
- L’agent suit `LLM_MODE` (local vLLM ou API OpenAI‑compatible) et peut être borné via `AGENT_MAX_REQUESTS` (clé `looper`). Les garde‑fous de contexte sont décrits dans `backend/README.md` (`LOOP_MAX_TICKETS`, `LOOP_TICKET_TEXT_MAX_CHARS`, `LOOP_MAX_DAYS/WEEKS/MONTHS` par défaut à 1, `LOOP_MAX_TICKETS_PER_CALL`, `LOOP_MAX_INPUT_CHARS`, etc.).
>>>>>>> 3f0a4e7d

## Principes d’architecture

- Routes HTTP minces -> délèguent à des services.
- Services orchestrent logique et dépôts.
- Dépôts encapsulent l’accès aux sources de données.
- Schémas (Pydantic) pour I/O propres et versionnées.
- Pas de mécanismes de secours cachés. Logs utiles uniquement.

Voir le plan d’intégration « Z »: `plan/Z/README.md` (LLM local/API et MCP).

## Arborescence (résumé)

```
backend/
  pyproject.toml
  src/insight_backend/
    main.py
    api/routes/v1/{health.py, chat.py, data.py, auth.py}
    services/{chat_service.py, data_service.py, auth_service.py}
    repositories/{data_repository.py, user_repository.py}
    schemas/{chat.py, data.py, auth.py}
    core/{config.py, logging.py, database.py, security.py}
frontend/
  package.json, vite.config.js, index.html
  src/{main.jsx, App.jsx, components/, features/, services/}
  .env.development.example
data/
  raw/, processed/, interim/, external/, vector_store/, models/
```

> Cette base est volontairement minimale et modulaire; elle n’implémente pas la logique métier.

### Mode NL→SQL (aperçu rapide)

- Pour un mode global, vous pouvez activer `NL2SQL_ENABLED=true` dans `backend/.env` pour que le LLM génère du SQL exécuté sur MindsDB. Désormais, un bouton « NL→SQL (MindsDB) » dans la zone d’input permet d’activer ce mode au coup‑par‑coup sans modifier l’environnement.
- En streaming, le frontend affiche d’abord le SQL en cours d’exécution dans la bulle, puis remplace par la synthèse finale. Les détails (SQL, échantillons de colonnes/lignes) restent accessibles dans la bulle via « Afficher les détails de la requête ». Les logs backend (`insight.services.chat`) tracent également ces étapes.
- Le logger `insight.services.nl2sql` trace désormais chaque appel LLM (question pré-traitée, taille du schéma, `max_tokens` utilisé, aperçu SQL/synthèse). Lancer `./start.sh` suffit pour voir ces logs et identifier précisément l'étape qui échoue lorsqu’un appel NL→SQL casse en développement.
- `LOG_LEVEL` (dans `backend/.env`) est appliqué dès le démarrage grâce à `insight.core.logging`, ce qui garantit que les logs NL→SQL (et tous les autres) sont bien affichés dans la console `./start.sh`.
- Les requêtes générées qualifient toujours les tables avec `files.` et réutilisent les alias déclarés pour éviter les erreurs DuckDB/MindsDB.
- Le backend n’impose plus de `LIMIT 50` automatique et renvoie désormais l’intégralité des lignes de résultat au frontend pour l’aperçu.
- Pour les appels LLM, les « evidences » envoyées au modèle sont compactées (nombre d’items, lignes/colonnes et longueur des valeurs) afin d’éviter des prompts trop volumineux en production. Les détails sont journalisés (`payload_chars`).
- Supprimez `NL2SQL_MAX_ROWS` de vos fichiers `.env` existants: la variable est obsolète et n’est plus supportée.
- Les CTE (`WITH ...`) sont maintenant reconnus par le garde-fou de préfixe afin d'éviter les faux positifs lorsque le LLM réutilise ses sous-requêtes.
- Le timeout des appels LLM se règle via `OPENAI_TIMEOUT_S` (90s par défaut) pour tolérer des latences élevées côté provider.
- Le script `start.sh` pousse automatiquement `*.csv|*.tsv` du répertoire `DATA_TABLES_DIR` (par défaut `data/`) dans MindsDB à chaque démarrage : les logs `insight.services.mindsdb_sync` détaillent les fichiers envoyés.
- Pour enrichir ces tables avec une colonne d'embeddings avant l'upload, définissez `MINDSDB_EMBEDDINGS_CONFIG_PATH` dans `backend/.env`. Ce chemin doit pointer vers un fichier YAML décrivant les colonnes à vectoriser :

```yaml
default_model: text-embedding-3-small  # optionnel (mode API: sinon EMBEDDING_MODEL / LLM_MODEL / Z_LOCAL_MODEL)
batch_size: 16                         # optionnel (sinon MINDSDB_EMBEDDING_BATCH_SIZE)
tables:
  products:
    source_column: description         # colonne texte à vectoriser
    embedding_column: description_embedding  # nouvelle colonne contenant le vecteur JSON
    # model: text-embedding-3-small    # optionnel, surcharge par table
```

Le script `start.sh` génère alors la colonne d'embedding (JSON de floats) avant de pousser la table vers MindsDB. Les erreurs de configuration (table manquante, colonne absente…) stoppent le démarrage afin d'éviter toute incohérence silencieuse. Les embeddings peuvent désormais s'appuyer sur un backend dédié via `EMBEDDING_MODE` :

- `local` charge un modèle `sentence-transformers` (`EMBEDDING_LOCAL_MODEL` prioritaire, sinon `default_model` si défini).
- `api` utilise un endpoint OpenAI‑compatible (`OPENAI_BASE_URL` + `OPENAI_API_KEY`) et le modèle `EMBEDDING_MODEL`.

Vous pouvez ajuster la taille de batch via `MINDSDB_EMBEDDING_BATCH_SIZE`. Chaque table peut toujours surcharger le modèle via la clé `model` de la configuration YAML.
Une barre de progression `tqdm` est affichée pour chaque table afin de suivre l'avancement du calcul des embeddings lors du démarrage.
- Les imports sont désormais incrémentaux : `./start.sh` ne renvoie un fichier dans MindsDB que si son contenu ou sa configuration d'embedding a changé. L'état est stocké dans `DATA_TABLES_DIR/.mindsdb_sync_state.json` — supprimez ce fichier si vous devez forcer un rechargement complet. Ce fichier est ignoré par Git (`.mindsdb_sync_state.json`). Comme le conteneur MindsDB est recréé à chaque démarrage en développement, une vérification distante est effectuée : si une table est absente côté MindsDB, elle est ré‑uploadée même si le cache local est intact. Les embeddings ne sont recalculés que lorsque le contenu source ou la configuration d'embedding change.
- Les fichiers enrichis d'embeddings conservent exactement le nom de table d'origine dans MindsDB (plus de suffixe `_emb`).

### Feedback utilisateur

- Chaque réponse assistant dans le chat expose deux actions pouce haut/bas. Les votes sont persistés avec la conversation et le message cible (pas de fallback silencieux).
- API : `POST /api/v1/feedback` (création/mise à jour), `DELETE /api/v1/feedback/{id}` (suppression) et `GET /api/v1/feedback/admin` (admin uniquement, liste ordonnée).
- Les retours sont consultables depuis l’onglet **Feedback** du panneau Admin (`/admin?tab=feedback`, `/feedback` redirige). La liste affiche les votes (auteur, conversation, extrait, date) et permet d'ouvrir directement la conversation correspondante via `/chat?conversation_id=...&message_id=...`.

### Visualisations (NL→SQL & MCP Chart)

- Deux boutons icônes vivent dans la zone d’input :
  - « Activer NL→SQL (MindsDB) » envoie `metadata.nl2sql=true` à `POST /api/v1/chat/stream` pour déclencher ponctuellement le mode NL→SQL sans modifier l’environnement.
- « Activer MCP Chart » lance le flux complet : streaming du chat pour récupérer SQL + dataset, puis `POST /api/v1/mcp/chart` avec le prompt, la réponse textuelle et les données collectées.
- Nouveau (2025‑10‑27): une barre d’actions « Graphique » et « Détails » est affichée sous chaque réponse de l’assistant. « Graphique » déclenche `POST /api/v1/mcp/chart` avec le dataset NL→SQL mémorisé lorsqu’il est disponible (sinon le bouton est désactivé). « Détails » affiche/masque le SQL exécuté, les échantillons et le plan.
- Le frontend capture le dernier dataset NL→SQL (SQL, colonnes, lignes tronquées à `NL2SQL_MAX_ROWS`) et le transmet tel quel au backend; sans résultat exploitable, aucun graphique n’est généré et un message explicite est renvoyé.
- Le backend n’explore plus directement les CSV du répertoire `DATA_TABLES_DIR` pendant cette étape : l’agent `pydantic-ai` exploite exclusivement les données reçues via l’outil `get_sql_result`. Les helpers `load_dataset` / `aggregate_counts` restent disponibles avant l’appel `generate_*_chart` si besoin.
- La réponse API inclut l’URL du rendu, les métadonnées (titre, description, spec JSON) ainsi que la requête SQL source et son volume de lignes pour garder la traçabilité côté frontend.

#### Mode Multi‑agent (Explorateur + Analyste + Rédaction)

- Activez `NL2SQL_MULTIAGENT_ENABLED=true` dans `backend/.env` pour en faire le mode par défaut, ou envoyez `metadata: { nl2sql: true, multiagent: true }` à `POST /api/v1/chat/stream` pour l’activer au coup‑par‑coup.
- Déroulé:
  - Explorateur (#1→#3): propose et exécute de petites requêtes de découverte (DISTINCT, MIN/MAX, COUNT par catégorie, échantillons LIMIT 20) et suggère des axes de visualisation. Événements SSE: `plan` (purpose: explore), `sql`/`rows` (purpose: explore), `meta.axes_suggestions`.
  - Analyste (answer): fusionne proprement les trouvailles en UNE requête finale (SELECT‑only) qui répond précisément à la question. Événements SSE: `sql`/`rows` (purpose: answer).
  - Rédaction: interprète le résultat final et produit une réponse textuelle concise en français (prose directe, sans intitulés), en 1–2 paragraphes courts. Le premier intègre le constat avec des chiffres; le second (optionnel) conclut par une recommandation concrète si justifiée, sinon par une question claire. Aucun SQL, 3–6 phrases.
  - Récupérateur: calcule l’embedding de la question, interroge les tables vectorisées déclarées dans `data/mindsdb_embeddings.yaml`, puis transmet au rédacteur les `RAG_TOP_N` lignes les plus proches. La réponse inclut désormais un paragraphe final « Mise en avant : … » qui met en lumière ces exemples (et précise l’absence de correspondances le cas échéant).
  - Itération: si le résultat final est jugé insuffisant (moins de `NL2SQL_SATISFACTION_MIN_ROWS` lignes), une nouvelle ronde d’exploration est lancée, jusqu’à `NL2SQL_EXPLORE_ROUNDS`.
- Variables d’environnement:
  - `NL2SQL_MULTIAGENT_ENABLED=false` — active le mode par défaut.
  - `NL2SQL_EXPLORE_ROUNDS=1` — nombre de rondes d’exploration max.
  - `NL2SQL_SATISFACTION_MIN_ROWS=1` — seuil minimal de lignes pour considérer la réponse satisfaisante.
  - `RAG_TOP_N=3` — nombre de lignes similaires injectées dans le contexte du rédacteur (via MindsDB).
  - `RAG_TABLE_ROW_CAP=500` — limite de lignes chargées par table pour le calcul local de similarité.
  - `RAG_MAX_COLUMNS=6` — nombre maximal de colonnes retenues par ligne pour le prompt de rédaction.
- LLM:
  - Mode local: `LLM_MODE=local` + `VLLM_BASE_URL` + `Z_LOCAL_MODEL`.
  - Mode API: `LLM_MODE=api` + `OPENAI_BASE_URL` + `OPENAI_API_KEY` + `LLM_MODEL`.
- Embeddings:
  - Mode local: `EMBEDDING_MODE=local` + `EMBEDDING_LOCAL_MODEL` (SentenceTransformers).
  - Mode API: `EMBEDDING_MODE=api` + `OPENAI_BASE_URL` + `OPENAI_API_KEY` + `EMBEDDING_MODEL`.
- La configuration du serveur (`VIS_REQUEST_SERVER`, `SERVICE_ID`…) reste gérée par `MCP_CONFIG_PATH` / `MCP_SERVERS_JSON`. Le serveur MCP `chart` nécessite une sortie réseau vers l’instance AntV par défaut, sauf si vous fournissez votre propre endpoint.
- Le backend filtre les lignes stdout non JSON renvoyées par le serveur MCP `chart` pour éviter les erreurs `Invalid JSON` dues aux logs d'initialisation.

### Sauvegarde des graphiques MCP

- Chaque graphique généré via le chat peut être sauvegardé grâce au bouton **Enregistrer dans le dashboard**. Le backend persiste l’URL, le prompt, les métadonnées et la spec JSON.
- Les routes `POST /api/v1/charts` et `GET /api/v1/charts` (token Bearer requis) gèrent respectivement l’enregistrement et la consultation. Les utilisateurs ne voient que leurs propres graphiques, tandis que l’administrateur (`ADMIN_USERNAME`) accède à l’ensemble des sauvegardes.
- Le dashboard liste désormais ces graphiques, affiche l’aperçu, le prompt associé, et expose un lien direct vers l’URL du rendu. Les administrateurs voient en plus l’utilisateur auteur.
- Chaque carte du dashboard propose un bouton **Supprimer** : les utilisateurs peuvent retirer leurs propres graphiques sauvegardés, tandis que l’administrateur peut supprimer n’importe quelle entrée.

## Notes UI

- 2025-10-21: L'état vide du chat (« Discutez avec vos données ») est maintenant centré via un overlay `fixed` non interactif: pas de scroll tant qu'aucun message n'est présent; la barre de saisie reste accessible.
 - 2025-10-21: Ajout d'un petit avertissement sous la zone de saisie: « L'IA peut faire des erreurs, FoyerInsight aussi. »

## Maintenance

- 2025-10-29: Correction d'un échec de build frontend (TS2451) dû à une double déclaration `const meta` dans `frontend/src/features/chat/Chat.tsx`. La duplication a été supprimée.
- 2025-11-27: Corrige l’échec de build du frontend (Explorer) en ajoutant les dépendances `chart.js` / `react-chartjs-2` manquantes; relancer `npm install` puis `npm run build`.

## Sécurité configuration (backend)

Depuis cette branche, le backend applique un garde‑fou de configuration: en environnement non‑développement (`ENV` différent de `development`/`dev`/`local`), le démarrage échoue si des valeurs par défaut non sûres sont détectées.

Vérifications effectuées:
- `JWT_SECRET_KEY == "change-me"`
- `ADMIN_PASSWORD == "admin"`
- `DATABASE_URL` contient `postgres:postgres@`

Corrigez ces variables dans `backend/.env` ou vos secrets d’exécution avant déploiement. En développement, ces valeurs restent acceptées mais des avertissements sont journalisés. Détails dans `backend/README.md`.

## Plan UI — Panneau « Éléments de preuve » (générique) pour /chat

- Objectif: après une requête (SQL MindsDB ou Graph), afficher un panneau latéral listant les éléments de preuve (tickets ou autre entité) réellement utilisés pour produire la réponse.
- Contrat minimal: le pipeline LLM/MCP fournit un `evidence_spec` (labels/champs) et/ou des `rows` avec `purpose: 'evidence'`. Sans spec explicite, le panneau reste désactivé (pas d’heuristique cachée, pas de requête additionnelle).
- Cible visuelle: panneau droit coulissant, bouton contextuel « {entity_label} (N) », liste scrollable des éléments avec champs déclarés, ouverture automatique quand des éléments sont présents.

### Sous‑tâches front (testables visuellement)

- Capture dataset: dans `frontend/src/features/chat/Chat.tsx`, conserver le dernier `rows` dont `purpose: 'evidence'` (colonnes + lignes + `row_count`) + `evidence_spec`; marquer `sourceMode = 'sql' | 'graph'`.
- Bouton contextuel: afficher « {entity_label} (N) » selon `evidence_spec.entity_label`; bouton désactivé + tooltip si spec absent.
- Panneau latéral: **desktop** → volet fixe à gauche (≈420px). **mobile** → bottom‑sheet (≈70% hauteur) avec overlay cliquable; fermeture `Esc` et croix; en‑tête avec `entity_label`, période éventuelle fournie par le spec, et mode (SQL MindsDB | Graph).
- Liste générique: rendu simple réutilisant `Card`/styles locaux; champs pris dans `display.{title,created_at,status}` et `pk`; tri par `display.created_at` si fourni; max 100 lignes (ou `spec.limit`) avec badge « +N ».
- États UI: `loading`, `vide` (« Aucun élément de preuve »), `erreur` (texte clair); messages discrets uniquement.
- Accessibilité: focus piégé dans le panneau, navigation clavier complète, contraste AA; responsive ≥ 360px.

### Câblage de données (sans fallback)

- Le front s’appuie uniquement sur `evidence_spec` et sur les `rows` taggés `purpose: 'evidence'`.
- Aucune inférence/heuristique silencieuse si un champ manque; afficher un état désactivé explicite.
- Réinitialiser le dataset à l’envoi d’une nouvelle question.

### Triggers & UX

- Auto‑ouverture: ouvrir le panneau quand ≥1 élément de preuve est détecté et que l’utilisateur n’a pas fermé la vue précédemment.
- Résumé: « N {entity_label} » et période éventuelle fournie par le spec (le front ne la déduit pas seul).
- Actions: lien basé sur `display.link_template` si présent; sinon aucun lien.
- Journalisation: en dev, `console.info('[evidence_panel] opened', { count, entity: entity_label, sourceMode })`; en prod, “evidence_panel_opened” si télémétrie existante.

### Scénarios de test visuel (acceptation)

- Tickets: « Combien de tickets en mai 2025 ? » avec `evidence_spec` « Tickets » + 5 lignes → bouton « Tickets (5) »; panneau ouvert; 5 lignes datées 2025‑05.
- Autre entité (ex. Incidents): même expérience avec `entity_label: "Incidents"` et mappages fournis.
- Sans spec: bouton désactivé avec tooltip « Aucun evidence_spec reçu »; aucun panneau.
- Dataset volumineux: 250 → 100 visibles + « +150 »; scroll fluide.
- A11y: `Tab` circule; `Esc` ferme; focus rendu sur le bouton.

### Impact fichiers (prévision)

- `frontend/src/features/chat/Chat.tsx`: stocker `evidence_spec` + dernier dataset `purpose:'evidence'`, état `showEvidence`, bouton d’ouverture.
- (Optionnel) `frontend/src/features/chat/EvidencePanel.tsx`: composant léger, générique; sinon inline pour éviter des artefacts.
- Réutiliser `frontend/src/components/ui/Card.tsx`; aucun nouveau design system.

### Définition de fait (DoD)

- Le panneau s’ouvre automatiquement quand des éléments de preuve sont détectés (via spec) et peut être rouvert via un bouton visible libellé `entity_label`.
- La liste utilise exclusivement les champs déclarés dans le spec; pas d’heuristiques implicites.
- Pas d’appel réseau supplémentaire déclenché par l’ouverture du panneau.
- Les scénarios de test visuel ci‑dessus passent sur desktop et mobile.<|MERGE_RESOLUTION|>--- conflicted
+++ resolved
@@ -36,7 +36,6 @@
 2. Installer les deps: `uv sync`
 3. Lancer: `uv run uvicorn insight_backend.main:app --reload`
 4. Copier `backend/.env.example` en `backend/.env` et ajuster les variables (`BACKEND_DEV_URL` pour l’hôte/port d’écoute du backend, PostgreSQL `DATABASE_URL`, identifiants admin, LLM mode local/API, `CONTAINER_RUNTIME` = `docker` ou `podman` pour le lancement de MindsDB, etc.). Le fichier `backend/.env.example` est versionné : mettez-le à jour dès que vous ajoutez ou renommez une variable pour que l’équipe dispose de la configuration de référence.
-5. Les chemins de données (`DATA_TABLES_DIR`, `DATA_DICTIONARY_DIR`, `MINDSDB_EMBEDDINGS_CONFIG_PATH`, etc.) sont résolus par rapport au dossier `backend/` (via `resolve_project_path`). Avec la configuration par défaut (`../data/raw`), les CSV du repo sont correctement pris en compte pour le mode tickets; pour MindsDB embeddings, pointez sur `../data/mindsdb_embeddings.yaml` si vous utilisez ce fichier.
 
 `backend/.env` (également versionné) est désormais maintenu strictement aligné sur `backend/.env.example`. Si vous avez besoin de variantes locales, créez un fichier ignoré (ex. `backend/.env.local`) ou exportez temporairement vos variables sans modifier ceux qui servent de base commune à l’équipe.
 
@@ -61,7 +60,6 @@
 - Front: affichage en direct des tokens. Lorsqu’un mode NL→SQL est actif, la/les requêtes SQL exécutées s’affichent d’abord dans la bulle (grisé car provisoire), puis la bulle bascule automatiquement sur la réponse finale. Un lien « Afficher les détails de la requête » dans la bulle permet de revoir les SQL, les échantillons et désormais les lignes RAG récupérées (table, score, colonnes clés) pour expliquer la mise en avant.
 - Backend: deux modes LLM (`LLM_MODE=local|api`) — vLLM local via `VLLM_BASE_URL`, provider externe via `OPENAI_BASE_URL` + `OPENAI_API_KEY` + `LLM_MODEL`.
 - Les réponses du chat sont formatées et rendues en Markdown (titres courts, listes, tableaux, blocs de code) pour une meilleure lisibilité.
-- Nouveau mode « Tickets » (bouton étincelle à côté du graphique) : injecte uniquement la description des tickets (date/id/description) dans le prompt via une plage de dates sélectionnable, sans lancer de SQL ni afficher la liste détaillée. La table source peut être choisie (sinon prise depuis la config Loop) et les garde‑fous du looper s’appliquent (`LOOP_MAX_TICKETS`, `LOOP_MAX_TICKETS_PER_CALL`, `LOOP_MAX_INPUT_CHARS`): si le volume dépasse le cap, les tickets sont chunkés puis fusionnés en « résumés de résumés ». Endpoint utilitaire: `GET /api/v1/tickets/context/metadata` pour récupérer les bornes min/max (avec `table=` optionnel).
 - `LLM_MAX_TOKENS` (défaut 1024) impose le plafond `max_tokens` sur tous les appels OpenAI-compatibles (explorateur, analyste, rédaction, router, chat) pour éviter les erreurs lorsque `model_max_tokens - context_tokens` devient négatif.
 - `AGENT_OUTPUT_MAX_ROWS`/`AGENT_OUTPUT_MAX_COLUMNS` (défauts 200/20) bornent le volume de lignes/colonnes envoyé par les agents NL→SQL dans les événements SSE afin d’éviter des payloads géants.
 - Le mode NL→SQL enchaîne désormais les requêtes en conservant le contexte conversationnel (ex.: après « Combien de tickets en mai 2023 ? », la question « Et en juin ? » reste sur l’année 2023).
@@ -141,16 +139,9 @@
 
 ### Radar – résumés journaliers/hebdo/mensuels
 
-<<<<<<< HEAD
-- Bouton « Loop » dans le header: affiche les résumés hebdomadaires et mensuels générés par l’agent `looper` (problèmes majeurs + plan d’action, réponses longues autorisées).
-- Panneau Admin → section « Loop »: choisir la table source et les colonnes texte/date des tickets, enregistrer, puis relancer la génération (`POST /api/v1/loop/regenerate`). Résultats persistés et visibles pour tous via `GET /api/v1/loop/overview`.
-- Panneau Admin → section « Contexte tickets (chat) »: choisir la colonne date utilisée par le mode tickets du chat (réutilise les column‑roles de l’Explorer pour rester cohérent avec les catégories).
-- L’agent suit `LLM_MODE` (local vLLM ou API OpenAI‑compatible) et peut être borné via `AGENT_MAX_REQUESTS` (clé `looper`). Les garde‑fous de contexte sont décrits dans `backend/README.md` (`LOOP_MAX_TICKETS`, `LOOP_TICKET_TEXT_MAX_CHARS`, `LOOP_MAX_WEEKS/MONTHS` par défaut à 1, `LOOP_MAX_TICKETS_PER_CALL`, `LOOP_MAX_INPUT_CHARS`, etc.).
-=======
 - Bouton « Radar » dans le header: affiche les résumés journaliers (mention explicite lorsqu’aucun ticket n’est enregistré ce jour), hebdomadaires et mensuels générés par l’agent `looper`. Les tables visibles sont filtrées selon les droits `user_table_permissions`.
 - Panneau Admin → section « Radar »: configurer plusieurs tables (colonnes texte/date), puis relancer la génération pour une table donnée ou pour toutes (`POST /api/v1/loop/regenerate?table_name=...`). Résultats persistés et visibles via `GET /api/v1/loop/overview`.
 - L’agent suit `LLM_MODE` (local vLLM ou API OpenAI‑compatible) et peut être borné via `AGENT_MAX_REQUESTS` (clé `looper`). Les garde‑fous de contexte sont décrits dans `backend/README.md` (`LOOP_MAX_TICKETS`, `LOOP_TICKET_TEXT_MAX_CHARS`, `LOOP_MAX_DAYS/WEEKS/MONTHS` par défaut à 1, `LOOP_MAX_TICKETS_PER_CALL`, `LOOP_MAX_INPUT_CHARS`, etc.).
->>>>>>> 3f0a4e7d
 
 ## Principes d’architecture
 
