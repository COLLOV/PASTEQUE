--- conflicted
+++ resolved
@@ -95,11 +95,7 @@
       <div className="flex flex-col md:flex-row md:items-center md:justify-between gap-3">
         <div>
           <p className="text-sm uppercase tracking-wide text-primary-500">Radar</p>
-<<<<<<< HEAD
-          <h2 className="text-2xl font-bold text-primary-950">Résumés journaliers, hebdo & mensuels</h2>
-=======
           <h2 className="text-2xl font-bold text-primary-950">Radar : résumés journaliers, hebdo & mensuels</h2>
->>>>>>> f4e65440
           <p className="text-primary-600">
             Synthèses Radar par source selon vos accès: jour, semaine, mois, avec points majeurs et plans d'action. Les périodes sans tickets sont signalées.
           </p>
