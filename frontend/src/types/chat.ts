--- conflicted
+++ resolved
@@ -6,7 +6,12 @@
   chartTitle?: string
   chartDescription?: string
   chartTool?: string
-<<<<<<< HEAD
+  chartPrompt?: string
+  chartSpec?: Record<string, unknown>
+  chartSaved?: boolean
+  chartSaving?: boolean
+  chartSaveError?: string
+  chartRecordId?: number
   // Streaming placeholder (ephemeral) removed at end
   ephemeral?: boolean
   // When streaming NL→SQL, show SQL first then final answer
@@ -21,20 +26,12 @@
     steps?: Array<{ step?: number; purpose?: string; sql?: string }>
     samples?: Array<{ step?: number; columns?: string[]; row_count?: number }>
   }
-=======
-  chartPrompt?: string
-  chartSpec?: Record<string, unknown>
-  chartSaved?: boolean
-  chartSaving?: boolean
-  chartSaveError?: string
-  chartRecordId?: number
->>>>>>> 2f1bcbbf
 }
-
-export interface ChatCompletionRequest {
-  messages: Message[]
-}
-
+
+export interface ChatCompletionRequest {
+  messages: Message[]
+}
+
 export interface ChatCompletionResponse {
   reply: string
 }
