--- conflicted
+++ resolved
@@ -40,11 +40,7 @@
 
 Chargement et usage:
 - `DataDictionaryRepository` lit les YAML et ne conserve que les colonnes présentes dans le schéma courant (CSV en `DATA_TABLES_DIR`).
-<<<<<<< HEAD
-- Conformément à la PR #59, le contenu est injecté en JSON compact dans la question courante à chaque tour NL→SQL (explore/plan/generate), pas dans un contexte global. Une taille maximale est appliquée pour contrôler le coût.
-=======
-- Le contenu est injecté en JSON compact dans le prompt NL→SQL (première question multi‑agent comprise), avec une taille plafonnée (variable `DATA_DICTIONARY_MAX_CHARS`, défaut 6000). En cas de dépassement, le JSON est réduit proprement (tables/colonnes limitées) et un avertissement est journalisé.
->>>>>>> a016a7fd
+- Conformément à la PR #59, le contenu est injecté en JSON compact dans la question courante à chaque tour NL→SQL (explore/plan/generate), pas dans un contexte global. La taille est plafonnée via `DATA_DICTIONARY_MAX_CHARS` (défaut 6000). En cas de dépassement, le JSON est réduit proprement (tables/colonnes limitées) et un avertissement est journalisé.
 
 ### Base de données & authentification
 
