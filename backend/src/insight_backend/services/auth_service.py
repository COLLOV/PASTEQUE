from __future__ import annotations

import logging

from fastapi import HTTPException, status

from ..core.security import hash_password, verify_password, create_access_token
from ..models.user import User
from ..repositories.user_repository import UserRepository


log = logging.getLogger("insight.services.auth")


class AuthService:
    def __init__(self, repo: UserRepository):
        self.repo = repo

    def ensure_admin_user(self, username: str, password: str) -> bool:
        existing = self.repo.get_by_username(username)
        if existing:
            if not existing.is_admin:
                existing.is_admin = True
                self.repo.session.flush()
                log.info("Existing admin user flagged with admin privileges: %s", username)
            return False
        password_hash = hash_password(password)
        self.repo.create_user(
            username=username,
            password_hash=password_hash,
            is_active=True,
<<<<<<< HEAD
            is_admin=True,
=======
            must_reset_password=True,
>>>>>>> 65bc5612
        )
        log.info("Initial admin user ensured: %s", username)
        return True

    def authenticate(self, username: str, password: str) -> tuple[User, str]:
        user = self.repo.get_by_username(username)
        if not user or not user.is_active:
            raise HTTPException(status_code=status.HTTP_401_UNAUTHORIZED, detail="Invalid credentials")
        if not verify_password(password, user.password_hash):
            raise HTTPException(status_code=status.HTTP_401_UNAUTHORIZED, detail="Invalid credentials")
        if user.must_reset_password:
            raise HTTPException(
                status_code=status.HTTP_403_FORBIDDEN,
                detail={"code": "PASSWORD_RESET_REQUIRED", "message": "Password reset required"},
            )
        token = create_access_token(subject=user.username)
        return user, token

    def create_user(self, username: str, password: str) -> User:
        existing = self.repo.get_by_username(username)
        if existing:
            raise HTTPException(status_code=status.HTTP_409_CONFLICT, detail="Username already exists")
        password_hash = hash_password(password)
        user = self.repo.create_user(
            username=username,
            password_hash=password_hash,
            is_active=True,
<<<<<<< HEAD
=======
            must_reset_password=True,
>>>>>>> 65bc5612
        )
        log.info("User created via admin API: %s", username)
        return user

    def reset_password(self, username: str, current_password: str, new_password: str) -> None:
        user = self.repo.get_by_username(username)
        if not user or not user.is_active:
            raise HTTPException(status_code=status.HTTP_404_NOT_FOUND, detail="User not found")
        if not verify_password(current_password, user.password_hash):
            raise HTTPException(status_code=status.HTTP_401_UNAUTHORIZED, detail="Invalid credentials")
        user.password_hash = hash_password(new_password)
        user.must_reset_password = False
        log.info("Password reset for user: %s", username)<|MERGE_RESOLUTION|>--- conflicted
+++ resolved
@@ -29,11 +29,8 @@
             username=username,
             password_hash=password_hash,
             is_active=True,
-<<<<<<< HEAD
             is_admin=True,
-=======
             must_reset_password=True,
->>>>>>> 65bc5612
         )
         log.info("Initial admin user ensured: %s", username)
         return True
@@ -61,10 +58,7 @@
             username=username,
             password_hash=password_hash,
             is_active=True,
-<<<<<<< HEAD
-=======
             must_reset_password=True,
->>>>>>> 65bc5612
         )
         log.info("User created via admin API: %s", username)
         return user
