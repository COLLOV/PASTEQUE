--- conflicted
+++ resolved
@@ -5,10 +5,7 @@
 from typing import Iterator, Generator
 
 from sqlalchemy import create_engine, inspect, text
-<<<<<<< HEAD
-=======
 from sqlalchemy.exc import DBAPIError
->>>>>>> 65bc5612
 from sqlalchemy.orm import DeclarativeBase, sessionmaker, Session
 
 from .config import settings
@@ -31,11 +28,8 @@
     from .. import models  # noqa: F401
 
     Base.metadata.create_all(bind=engine)
-<<<<<<< HEAD
+    _ensure_user_password_reset_column()
     _ensure_admin_column()
-=======
-    _ensure_user_password_reset_column()
->>>>>>> 65bc5612
     log.info("Database initialized (tables ensured).")
 
 
