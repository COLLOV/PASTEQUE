--- conflicted
+++ resolved
@@ -7,12 +7,9 @@
 from sqlalchemy.orm import Mapped, mapped_column, relationship
 from typing import TYPE_CHECKING
 
-<<<<<<< HEAD
 if TYPE_CHECKING:
     from .user import User
 
-=======
->>>>>>> ecccbfc5
 from ..core.database import Base
 
 
