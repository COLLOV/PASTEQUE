from __future__ import annotations

from datetime import datetime

from sqlalchemy import DateTime, ForeignKey, String, UniqueConstraint, func
from sqlalchemy.orm import Mapped, mapped_column, relationship
from typing import TYPE_CHECKING

<<<<<<< HEAD
if TYPE_CHECKING:
    from .user import User

=======
>>>>>>> ecccbfc5
from ..core.database import Base


class UserTablePermission(Base):
    __tablename__ = "user_table_permissions"
    __table_args__ = (
        UniqueConstraint("user_id", "table_name", name="uq_user_table_permissions_user_table"),
    )

    id: Mapped[int] = mapped_column(primary_key=True, autoincrement=True)
    user_id: Mapped[int] = mapped_column(
        ForeignKey("users.id", ondelete="CASCADE"),
        nullable=False,
        index=True,
    )
    table_name: Mapped[str] = mapped_column(String(128), nullable=False)
    created_at: Mapped[datetime] = mapped_column(
        DateTime(timezone=True),
        server_default=func.now(),
        nullable=False,
    )

    user: Mapped["User"] = relationship("User", back_populates="table_permissions")
<|MERGE_RESOLUTION|>--- conflicted
+++ resolved
@@ -6,12 +6,9 @@
 from sqlalchemy.orm import Mapped, mapped_column, relationship
 from typing import TYPE_CHECKING
 
-<<<<<<< HEAD
 if TYPE_CHECKING:
     from .user import User
 
-=======
->>>>>>> ecccbfc5
 from ..core.database import Base
 
 
