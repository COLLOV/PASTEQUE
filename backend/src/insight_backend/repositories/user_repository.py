--- conflicted
+++ resolved
@@ -28,28 +28,26 @@
         password_hash: str,
         *,
         is_active: bool = True,
-<<<<<<< HEAD
         is_admin: bool = False,
+        must_reset_password: bool = True,
     ) -> User:
         if is_admin and username != settings.admin_username:
             raise ValueError("Admin flag reserved for configured admin username")
-=======
-        must_reset_password: bool = True,
-    ) -> User:
->>>>>>> 65bc5612
         user = User(
             username=username,
             password_hash=password_hash,
             is_active=is_active,
-<<<<<<< HEAD
             is_admin=is_admin,
-=======
             must_reset_password=must_reset_password,
->>>>>>> 65bc5612
         )
         self.session.add(user)
         self.session.flush()
-        log.info("User created: %s (admin=%s)", username, is_admin)
+        log.info(
+            "User created: %s (admin=%s, must_reset_password=%s)",
+            username,
+            is_admin,
+            must_reset_password,
+        )
         return user
 
     def list_all(self) -> list[User]:
